--- conflicted
+++ resolved
@@ -313,11 +313,7 @@
     internal.bft_msg_flags |= bft_msg_flags;
 }
 
-<<<<<<< HEAD
-async fn propose_new_bft_payload(tfl_handle: &TFLServiceHandle, my_public_key: &MalPublicKey) -> Option<BftPayload> {
-=======
-async fn propose_new_bft_block(tfl_handle: &TFLServiceHandle, my_public_key: &MalPublicKey, fat_pointer_to_tip: FatPointerToBftBlock, block_height: u64) -> Option<BftBlock> {
->>>>>>> a600a096
+async fn propose_new_bft_block(tfl_handle: &TFLServiceHandle, my_public_key: &MalPublicKey) -> Option<BftBlock> {
     let call = tfl_handle.call.clone();
     let params = &PROTOTYPE_PARAMETERS;
     let (tip_height, tip_hash) = if let Ok(ReadStateResponse::Tip(val)) = (call.read_state)(ReadStateRequest::Tip).await {
@@ -378,13 +374,9 @@
         panic!("TODO: improve error handling.");
     };
 
-<<<<<<< HEAD
     let mut internal = tfl_handle.internal.lock().await;
 
-    match BftPayload::try_from(params, internal.bft_blocks.len() as u32 + 1, internal.fat_pointer_to_tip.points_at_block_hash(), 0, headers) {
-=======
-    match BftBlock::try_from(params, block_height as u32, fat_pointer_to_tip, 0, headers) {
->>>>>>> a600a096
+    match BftBlock::try_from(params, internal.bft_blocks.len() as u32 + 1, internal.fat_pointer_to_tip.clone(), 0, headers) {
         Ok(v) => { return Some(v); },
         Err(e) => { warn!("Unable to create BftBlock to propose, Error={:?}", e,); return None; }
     };
@@ -417,11 +409,6 @@
             );
         }
 
-<<<<<<< HEAD
-        assert!(internal.bft_blocks[insert_i].payload.headers.is_empty());
-        internal.bft_blocks[insert_i].payload = new_block.payload.clone();
-        internal.fat_pointer_to_tip = fat_pointer.clone();
-=======
         if insert_i > 0 {
             assert_eq!(
                 internal.bft_blocks[insert_i-1].blake3_hash(),
@@ -432,7 +419,7 @@
         assert!(!new_block.headers.is_empty());
         // info!("Inserting bft block at {} with hash {}", insert_i, new_block.blake3_hash());
         internal.bft_blocks[insert_i] = new_block.clone();
->>>>>>> a600a096
+        internal.fat_pointer_to_tip = fat_pointer.clone();
         internal.latest_final_block = Some((new_final_height, new_final_hash));
     } else {
         warn!("Didn't have hash available for confirmation: {}", new_final_hash);
@@ -450,8 +437,7 @@
     let fp = if at_height as usize == internal.bft_blocks.len() {
         internal.fat_pointer_to_tip.clone()
     } else {
-        panic!("not done");
-        // internal.bft_blocks[at_height as usize].payload.previous_block_hash;
+        internal.bft_blocks[at_height as usize].previous_block_fat_ptr.clone()
     };
     Some((block, fp))
 }
