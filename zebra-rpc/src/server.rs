//! A JSON-RPC 1.0 & 2.0 endpoint for Zebra.
//!
//! This endpoint is compatible with clients that incorrectly send
//! `"jsonrpc" = 1.0` fields in JSON-RPC 1.0 requests,
//! such as `lightwalletd`.
//!
//! See the full list of
//! [Differences between JSON-RPC 1.0 and 2.0.](https://www.simple-is-better.org/rpc/#differences-between-1-0-and-2-0)

use std::{fmt, panic};

use cookie::Cookie;
use jsonrpsee::server::{middleware::rpc::RpcServiceBuilder, Server, ServerHandle};
use tokio::task::JoinHandle;
use tower::Service;
use tracing::*;

use zebra_chain::{
    block, chain_sync_status::ChainSyncStatus, chain_tip::ChainTip, parameters::Network,
};
use zebra_crosslink::service::{TFLServiceRequest, TFLServiceResponse};
use zebra_network::AddressBookPeers;
use zebra_node_services::mempool;

use crate::{
    config,
    methods::{RpcImpl, RpcServer as _},
    server::{
        http_request_compatibility::HttpRequestMiddlewareLayer,
        rpc_call_compatibility::FixRpcResponseMiddleware,
    },
};

pub mod cookie;
pub mod error;
pub mod http_request_compatibility;
pub mod rpc_call_compatibility;

#[cfg(test)]
mod tests;

/// Zebra RPC Server
#[derive(Clone)]
pub struct RpcServer {
    /// The RPC config.
    config: config::rpc::Config,

    /// The configured network.
    network: Network,

    /// Zebra's application version, with build metadata.
    build_version: String,

    /// A server handle used to shuts down the RPC server.
    close_handle: ServerHandle,
}

impl fmt::Debug for RpcServer {
    fn fmt(&self, f: &mut fmt::Formatter<'_>) -> fmt::Result {
        f.debug_struct("RpcServer")
            .field("config", &self.config)
            .field("network", &self.network)
            .field("build_version", &self.build_version)
            .field(
                "close_handle",
                // TODO: when it stabilises, use std::any::type_name_of_val(&self.close_handle)
                &"ServerHandle",
            )
            .finish()
    }
}

/// The message to log when logging the RPC server's listen address
pub const OPENED_RPC_ENDPOINT_MSG: &str = "Opened RPC endpoint at ";

type ServerTask = JoinHandle<Result<(), tower::BoxError>>;

impl RpcServer {
    /// Starts the RPC server.
    ///
    /// `build_version` and `user_agent` are version strings for the application,
    /// which are used in RPC responses.
    ///
    /// Returns [`JoinHandle`]s for the RPC server and `sendrawtransaction` queue tasks,
    /// and a [`RpcServer`] handle, which can be used to shut down the RPC server task.
    ///
    /// # Panics
    ///
    /// - If [`Config::listen_addr`](config::rpc::Config::listen_addr) is `None`.
    //
    // TODO:
    // - replace VersionString with semver::Version, and update the tests to provide valid versions
    #[allow(clippy::too_many_arguments)]
<<<<<<< HEAD
    pub async fn spawn<
        VersionString,
        UserAgentString,
        Mempool,
        TFLService,
        State,
        Tip,
        BlockVerifierRouter,
        SyncStatus,
        AddressBook,
    >(
        config: Config,
        #[cfg_attr(not(feature = "getblocktemplate-rpcs"), allow(unused_variables))]
        mining_config: crate::config::mining::Config,
        build_version: VersionString,
        user_agent: UserAgentString,
        mempool: Mempool,
        tfl_service: TFLService,
        state: State,
        #[cfg_attr(not(feature = "getblocktemplate-rpcs"), allow(unused_variables))]
        block_verifier_router: BlockVerifierRouter,
        #[cfg_attr(not(feature = "getblocktemplate-rpcs"), allow(unused_variables))]
        sync_status: SyncStatus,
        #[cfg_attr(not(feature = "getblocktemplate-rpcs"), allow(unused_variables))]
        address_book: AddressBook,
        latest_chain_tip: Tip,
        network: Network,
        #[cfg_attr(not(feature = "getblocktemplate-rpcs"), allow(unused_variables))]
        mined_block_sender: Option<watch::Sender<(block::Hash, block::Height)>>,
        last_event: LoggedLastEvent,
    ) -> Result<(ServerTask, JoinHandle<()>), tower::BoxError>
=======
    pub async fn start<Mempool, State, Tip, BlockVerifierRouter, SyncStatus, AddressBook>(
        rpc: RpcImpl<Mempool, State, Tip, AddressBook, BlockVerifierRouter, SyncStatus>,
        conf: config::rpc::Config,
    ) -> Result<ServerTask, tower::BoxError>
>>>>>>> 89f82526
    where
        Mempool: tower::Service<
                mempool::Request,
                Response = mempool::Response,
                Error = zebra_node_services::BoxError,
            > + Clone
            + Send
            + Sync
            + 'static,
        Mempool::Future: Send,
        TFLService: Service<
                TFLServiceRequest,
                Response = TFLServiceResponse,
                Error = zebra_node_services::BoxError,
            > + Clone
            + Send
            + Sync
            + 'static,
        TFLService::Future: Send,
        State: Service<
                zebra_state::ReadRequest,
                Response = zebra_state::ReadResponse,
                Error = zebra_state::BoxError,
            > + Clone
            + Send
            + Sync
            + 'static,
        State::Future: Send,
        Tip: ChainTip + Clone + Send + Sync + 'static,
        AddressBook: AddressBookPeers + Clone + Send + Sync + 'static,
        BlockVerifierRouter: Service<
                zebra_consensus::Request,
                Response = block::Hash,
                Error = zebra_consensus::BoxError,
            > + Clone
            + Send
            + Sync
            + 'static,
        <BlockVerifierRouter as Service<zebra_consensus::Request>>::Future: Send,
        SyncStatus: ChainSyncStatus + Clone + Send + Sync + 'static,
    {
        let listen_addr = conf
            .listen_addr
            .expect("caller should make sure listen_addr is set");

<<<<<<< HEAD
        #[cfg(feature = "getblocktemplate-rpcs")]
        // Initialize the getblocktemplate rpc method handler
        let get_block_template_rpc_impl = GetBlockTemplateRpcImpl::new(
            &network,
            mining_config.clone(),
            mempool.clone(),
            state.clone(),
            latest_chain_tip.clone(),
            block_verifier_router,
            sync_status,
            address_book.clone(),
            mined_block_sender,
        );

        // Initialize the rpc methods with the zebra version
        let (rpc_impl, rpc_tx_queue_task_handle) = RpcImpl::new(
            build_version.clone(),
            user_agent,
            network.clone(),
            config.debug_force_finished_sync,
            #[cfg(feature = "getblocktemplate-rpcs")]
            mining_config.debug_like_zcashd,
            #[cfg(not(feature = "getblocktemplate-rpcs"))]
            true,
            mempool,
            tfl_service,
            state,
            latest_chain_tip,
            address_book,
            last_event,
        );

        let http_middleware_layer = if config.enable_cookie_auth {
=======
        let http_middleware_layer = if conf.enable_cookie_auth {
>>>>>>> 89f82526
            let cookie = Cookie::default();
            cookie::write_to_disk(&cookie, &conf.cookie_dir)
                .expect("Zebra must be able to write the auth cookie to the disk");
            HttpRequestMiddlewareLayer::new(Some(cookie))
        } else {
            HttpRequestMiddlewareLayer::new(None)
        };

        let http_middleware = tower::ServiceBuilder::new().layer(http_middleware_layer);

        let rpc_middleware = RpcServiceBuilder::new()
            .rpc_logger(1024)
            .layer_fn(FixRpcResponseMiddleware::new);

        let server = Server::builder()
            .http_only()
            .set_http_middleware(http_middleware)
            .set_rpc_middleware(rpc_middleware)
            .build(listen_addr)
            .await?;

        info!("{OPENED_RPC_ENDPOINT_MSG}{}", server.local_addr()?);

        Ok(tokio::spawn(async move {
            server.start(rpc.into_rpc()).stopped().await;
            Ok(())
        }))
    }

    /// Shut down this RPC server, blocking the current thread.
    ///
    /// This method can be called from within a tokio executor without panicking.
    /// But it is blocking, so `shutdown()` should be used instead.
    pub fn shutdown_blocking(&self) {
        Self::shutdown_blocking_inner(self.close_handle.clone(), self.config.clone())
    }

    /// Shut down this RPC server asynchronously.
    /// Returns a task that completes when the server is shut down.
    pub fn shutdown(&self) -> JoinHandle<()> {
        let close_handle = self.close_handle.clone();
        let config = self.config.clone();
        let span = Span::current();

        tokio::task::spawn_blocking(move || {
            span.in_scope(|| Self::shutdown_blocking_inner(close_handle, config))
        })
    }

    /// Shuts down this RPC server using its `close_handle`.
    ///
    /// See `shutdown_blocking()` for details.
    fn shutdown_blocking_inner(close_handle: ServerHandle, config: config::rpc::Config) {
        // The server is a blocking task, so it can't run inside a tokio thread.
        // See the note at wait_on_server.
        let span = Span::current();
        let wait_on_shutdown = move || {
            span.in_scope(|| {
                if config.enable_cookie_auth {
                    if let Err(err) = cookie::remove_from_disk(&config.cookie_dir) {
                        warn!(
                            ?err,
                            "unexpectedly could not remove the rpc auth cookie from the disk"
                        )
                    }
                }

                info!("Stopping RPC server");
                let _ = close_handle.stop();
                debug!("Stopped RPC server");
            })
        };

        let span = Span::current();
        let thread_handle = std::thread::spawn(wait_on_shutdown);

        // Propagate panics from the inner std::thread to the outer tokio blocking task
        span.in_scope(|| match thread_handle.join() {
            Ok(()) => (),
            Err(panic_object) => panic::resume_unwind(panic_object),
        })
    }
}

impl Drop for RpcServer {
    fn drop(&mut self) {
        // Block on shutting down, propagating panics.
        // This can take around 150 seconds.
        //
        // Without this shutdown, Zebra's RPC unit tests sometimes crashed with memory errors.
        self.shutdown_blocking();
    }
}<|MERGE_RESOLUTION|>--- conflicted
+++ resolved
@@ -91,44 +91,10 @@
     // TODO:
     // - replace VersionString with semver::Version, and update the tests to provide valid versions
     #[allow(clippy::too_many_arguments)]
-<<<<<<< HEAD
-    pub async fn spawn<
-        VersionString,
-        UserAgentString,
-        Mempool,
-        TFLService,
-        State,
-        Tip,
-        BlockVerifierRouter,
-        SyncStatus,
-        AddressBook,
-    >(
-        config: Config,
-        #[cfg_attr(not(feature = "getblocktemplate-rpcs"), allow(unused_variables))]
-        mining_config: crate::config::mining::Config,
-        build_version: VersionString,
-        user_agent: UserAgentString,
-        mempool: Mempool,
-        tfl_service: TFLService,
-        state: State,
-        #[cfg_attr(not(feature = "getblocktemplate-rpcs"), allow(unused_variables))]
-        block_verifier_router: BlockVerifierRouter,
-        #[cfg_attr(not(feature = "getblocktemplate-rpcs"), allow(unused_variables))]
-        sync_status: SyncStatus,
-        #[cfg_attr(not(feature = "getblocktemplate-rpcs"), allow(unused_variables))]
-        address_book: AddressBook,
-        latest_chain_tip: Tip,
-        network: Network,
-        #[cfg_attr(not(feature = "getblocktemplate-rpcs"), allow(unused_variables))]
-        mined_block_sender: Option<watch::Sender<(block::Hash, block::Height)>>,
-        last_event: LoggedLastEvent,
-    ) -> Result<(ServerTask, JoinHandle<()>), tower::BoxError>
-=======
-    pub async fn start<Mempool, State, Tip, BlockVerifierRouter, SyncStatus, AddressBook>(
-        rpc: RpcImpl<Mempool, State, Tip, AddressBook, BlockVerifierRouter, SyncStatus>,
+    pub async fn start<Mempool, TFLService, State, Tip, BlockVerifierRouter, SyncStatus, AddressBook>(
+        rpc: RpcImpl<Mempool, TFLService, State, Tip, AddressBook, BlockVerifierRouter, SyncStatus>,
         conf: config::rpc::Config,
     ) -> Result<ServerTask, tower::BoxError>
->>>>>>> 89f82526
     where
         Mempool: tower::Service<
                 mempool::Request,
@@ -174,43 +140,7 @@
             .listen_addr
             .expect("caller should make sure listen_addr is set");
 
-<<<<<<< HEAD
-        #[cfg(feature = "getblocktemplate-rpcs")]
-        // Initialize the getblocktemplate rpc method handler
-        let get_block_template_rpc_impl = GetBlockTemplateRpcImpl::new(
-            &network,
-            mining_config.clone(),
-            mempool.clone(),
-            state.clone(),
-            latest_chain_tip.clone(),
-            block_verifier_router,
-            sync_status,
-            address_book.clone(),
-            mined_block_sender,
-        );
-
-        // Initialize the rpc methods with the zebra version
-        let (rpc_impl, rpc_tx_queue_task_handle) = RpcImpl::new(
-            build_version.clone(),
-            user_agent,
-            network.clone(),
-            config.debug_force_finished_sync,
-            #[cfg(feature = "getblocktemplate-rpcs")]
-            mining_config.debug_like_zcashd,
-            #[cfg(not(feature = "getblocktemplate-rpcs"))]
-            true,
-            mempool,
-            tfl_service,
-            state,
-            latest_chain_tip,
-            address_book,
-            last_event,
-        );
-
-        let http_middleware_layer = if config.enable_cookie_auth {
-=======
         let http_middleware_layer = if conf.enable_cookie_auth {
->>>>>>> 89f82526
             let cookie = Cookie::default();
             cookie::write_to_disk(&cookie, &conf.cookie_dir)
                 .expect("Zebra must be able to write the auth cookie to the disk");
