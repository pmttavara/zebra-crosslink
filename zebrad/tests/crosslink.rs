//! Test-format-based tests

#![cfg(test)]
use zebrad::prelude::Application;
use zebra_crosslink::chain::*;
use zebra_crosslink::test_format::*;

pub fn test_start(src: TestInstrSrc) {
    // init globals
    {
        *zebra_crosslink::TEST_INSTR_SRC.lock().unwrap() = Some(src);
        *zebra_crosslink::TEST_SHUTDOWN_FN.lock().unwrap() =
            || {
                // APPLICATION.shutdown(abscissa_core::Shutdown::Graceful);
                std::process::exit(0);
            }
    }

    use zebrad::application::{ZebradApp, APPLICATION};

    // boot
    let os_args: Vec<_> = std::env::args_os().collect();
    // panic!("OS args: {:?}", os_args);
    let args: Vec<std::ffi::OsString> = vec![
        os_args[0].clone(),
        zebrad::commands::EntryPoint::default_cmd_as_str().into(),
    ];
    // println!("args: {:?}", args);


    #[cfg(feature = "viz_gui")]
    {
        // TODO: gate behind feature-flag
        // TODO: only open the visualization window for the `start` command.
        // i.e.: can we move it to that code without major refactor to make compiler happy?
        let tokio_root_thread_handle = std::thread::spawn(move || {
            ZebradApp::run(&APPLICATION, args);
        });

        zebra_crosslink::viz::main(Some(tokio_root_thread_handle));
    }

    #[cfg(not(feature = "viz_gui"))]
    ZebradApp::run(&APPLICATION, args);
}

#[ignore]
#[test]
fn read_from_file() {
    test_start(TestInstrSrc::Path("../crosslink-test-data/blocks.zeccltf".into()));
}

const REGTEST_BLOCK_BYTES: [&[u8]; 6] = [
    include_bytes!("../../crosslink-test-data/test_pow_block_0.bin"),
    include_bytes!("../../crosslink-test-data/test_pow_block_1.bin"),
    include_bytes!("../../crosslink-test-data/test_pow_block_2.bin"),
    include_bytes!("../../crosslink-test-data/test_pow_block_4.bin"),
    include_bytes!("../../crosslink-test-data/test_pow_block_5.bin"),
    include_bytes!("../../crosslink-test-data/test_pow_block_6.bin"),
    // include_bytes!("../../crosslink-test-data/test_pow_block_3.bin"),
];

<<<<<<< HEAD
#[test]
fn crosslink_expect_pow_height_on_boot() {
    let mut tf = TF::new(&PROTOTYPE_PARAMETERS);

    tf.push_instr_val(TFInstr::EXPECT_POW_CHAIN_LENGTH, [1, 0]);

    let bytes = tf.write_to_bytes();
    test_start(TestInstrSrc::Bytes(bytes));
}

#[test]
fn crosslink_expect_first_pow_to_not_be_a_no_op() {
    let mut tf = TF::new(&PROTOTYPE_PARAMETERS);

    tf.push_instr(TFInstr::LOAD_POW, REGTEST_BLOCK_BYTES[0]);
    tf.push_instr_val(TFInstr::EXPECT_POW_CHAIN_LENGTH, [2 as u64, 0]);

    let bytes = tf.write_to_bytes();
    test_start(TestInstrSrc::Bytes(bytes));
}
=======
const REGTEST_POS_BLOCK_BYTES: [&[u8]; 1] = [
    include_bytes!("../../crosslink-test-data/test_pos_block_5.bin"),
];

>>>>>>> bf76370a

#[test]
fn crosslink_push_example_pow_chain_only() {
    let mut tf = TF::new(&PROTOTYPE_PARAMETERS);

    for i in 0..REGTEST_BLOCK_BYTES.len() {
        tf.push_instr(TFInstr::LOAD_POW, REGTEST_BLOCK_BYTES[i]);
        tf.push_instr_val(TFInstr::EXPECT_POW_CHAIN_LENGTH, [2+i as u64, 0]);
    }
    tf.push_instr_val(TFInstr::EXPECT_POW_CHAIN_LENGTH, [1+REGTEST_BLOCK_BYTES.len() as u64, 0]);

    let bytes = tf.write_to_bytes();
    test_start(TestInstrSrc::Bytes(bytes));
}

#[test]
fn crosslink_push_example_pow_chain_each_block_twice() {
    let mut tf = TF::new(&PROTOTYPE_PARAMETERS);

    for i in 0..REGTEST_BLOCK_BYTES.len() {
        tf.push_instr(TFInstr::LOAD_POW, REGTEST_BLOCK_BYTES[i]);
        tf.push_instr(TFInstr::LOAD_POW, REGTEST_BLOCK_BYTES[i]);
        tf.push_instr_val(TFInstr::EXPECT_POW_CHAIN_LENGTH, [2+i as u64, 0]);
    }
    tf.push_instr_val(TFInstr::EXPECT_POW_CHAIN_LENGTH, [1+REGTEST_BLOCK_BYTES.len() as u64, 0]);

    let bytes = tf.write_to_bytes();
    test_start(TestInstrSrc::Bytes(bytes));
}

#[test]
fn crosslink_push_example_pow_chain_again_should_not_change_the_pow_chain_length() {
    let mut tf = TF::new(&PROTOTYPE_PARAMETERS);

    for i in 0..REGTEST_BLOCK_BYTES.len() {
        tf.push_instr(TFInstr::LOAD_POW, REGTEST_BLOCK_BYTES[i]);
        tf.push_instr_val(TFInstr::EXPECT_POW_CHAIN_LENGTH, [2+i as u64, 0]);
    }
    tf.push_instr_val(TFInstr::EXPECT_POW_CHAIN_LENGTH, [1+REGTEST_BLOCK_BYTES.len() as u64, 0]);

    for i in 0..REGTEST_BLOCK_BYTES.len() {
        tf.push_instr(TFInstr::LOAD_POW, REGTEST_BLOCK_BYTES[i]);
        tf.push_instr_val(TFInstr::EXPECT_POW_CHAIN_LENGTH, [1+REGTEST_BLOCK_BYTES.len() as u64, 0]);
    }

    let bytes = tf.write_to_bytes();
    test_start(TestInstrSrc::Bytes(bytes));
}

#[test]
fn from_array4() {
    let mut tf = TF::new(&PROTOTYPE_PARAMETERS);

    for i in 0..REGTEST_BLOCK_BYTES.len() {
        tf.push_instr(TFInstr::LOAD_POW, REGTEST_BLOCK_BYTES[i]);
    }
    tf.push_instr(TFInstr::LOAD_POS, REGTEST_POS_BLOCK_BYTES[0]);

    let bytes = tf.write_to_bytes();
    test_start(TestInstrSrc::Bytes(bytes));
}<|MERGE_RESOLUTION|>--- conflicted
+++ resolved
@@ -60,7 +60,11 @@
     // include_bytes!("../../crosslink-test-data/test_pow_block_3.bin"),
 ];
 
-<<<<<<< HEAD
+const REGTEST_POS_BLOCK_BYTES: [&[u8]; 1] = [
+    include_bytes!("../../crosslink-test-data/test_pos_block_5.bin"),
+];
+
+
 #[test]
 fn crosslink_expect_pow_height_on_boot() {
     let mut tf = TF::new(&PROTOTYPE_PARAMETERS);
@@ -81,12 +85,6 @@
     let bytes = tf.write_to_bytes();
     test_start(TestInstrSrc::Bytes(bytes));
 }
-=======
-const REGTEST_POS_BLOCK_BYTES: [&[u8]; 1] = [
-    include_bytes!("../../crosslink-test-data/test_pos_block_5.bin"),
-];
-
->>>>>>> bf76370a
 
 #[test]
 fn crosslink_push_example_pow_chain_only() {
@@ -137,7 +135,7 @@
 }
 
 #[test]
-fn from_array4() {
+fn crosslink_from_array4() {
     let mut tf = TF::new(&PROTOTYPE_PARAMETERS);
 
     for i in 0..REGTEST_BLOCK_BYTES.len() {
