--- conflicted
+++ resolved
@@ -267,39 +267,6 @@
         let tfl_service = ServiceBuilder::new().buffer(1).service(tfl_service);
 
         // Launch RPC server
-<<<<<<< HEAD
-        let (rpc_task_handle, mut rpc_tx_queue_task_handle) =
-            if let Some(listen_addr) = config.rpc.listen_addr {
-                info!("spawning RPC server");
-                info!("Trying to open RPC endpoint at {}...", listen_addr,);
-                let rpc_task_handle = RpcServer::spawn(
-                    config.rpc.clone(),
-                    config.mining.clone(),
-                    build_version(),
-                    user_agent(),
-                    mempool.clone(),
-                    tfl_service.clone(),
-                    read_only_state_service.clone(),
-                    block_verifier_router.clone(),
-                    sync_status.clone(),
-                    address_book.clone(),
-                    latest_chain_tip.clone(),
-                    config.network.network.clone(),
-                    #[cfg(feature = "getblocktemplate-rpcs")]
-                    Some(submit_block_channel.sender()),
-                    #[cfg(not(feature = "getblocktemplate-rpcs"))]
-                    None,
-                    LAST_WARN_ERROR_LOG_SENDER.subscribe(),
-                );
-                rpc_task_handle.await.unwrap()
-            } else {
-                info!("configure a listen_addr to start the RPC server");
-                (
-                    tokio::spawn(std::future::pending().in_current_span()),
-                    tokio::spawn(std::future::pending().in_current_span()),
-                )
-            };
-=======
         let (rpc_impl, mut rpc_tx_queue_handle) = RpcImpl::new(
             config.network.network.clone(),
             config.mining.clone(),
@@ -307,6 +274,7 @@
             build_version(),
             user_agent(),
             mempool.clone(),
+            tfl_service.clone(),
             read_only_state_service.clone(),
             block_verifier_router.clone(),
             sync_status.clone(),
@@ -323,7 +291,6 @@
         } else {
             tokio::spawn(std::future::pending().in_current_span())
         };
->>>>>>> 89f82526
 
         // TODO: Add a shutdown signal and start the server with `serve_with_incoming_shutdown()` if
         //       any related unit tests sometimes crash with memory errors
