--- conflicted
+++ resolved
@@ -169,11 +169,7 @@
         })
     }
 
-<<<<<<< HEAD
-
     /// Get the blake3 hash bytes of the BFT block that this fat pointer points to.
-=======
->>>>>>> f0f69e36
     pub fn points_at_block_hash(&self) -> [u8; 32] {
         self.vote_for_block_without_finalizer_public_key[0..32]
             .try_into()
